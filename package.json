{
  "name": "eslint-plugin-storybook",
  "version": "0.8.0",
  "description": "Best practice rules for Storybook",
  "keywords": [
    "eslint",
    "eslintplugin",
    "eslint-plugin",
    "storybook"
  ],
  "homepage": "https://github.com/storybookjs/eslint-plugin-storybook#readme",
  "bugs": {
    "url": "https://github.com/storybookjs/eslint-plugin-storybook/issues"
  },
  "repository": {
    "type": "git",
    "url": "https://github.com/storybookjs/eslint-plugin-storybook"
  },
  "license": "MIT",
  "author": "yannbf@gmail.com",
  "contributors": [
    {
      "name": "Rafael Rozon",
      "email": "rafaelrozon.developer@gmail.com"
    }
  ],
  "main": "dist/index.js",
  "files": [
    "dist/**/*",
    "README.md"
  ],
  "scripts": {
    "prebuild": "rimraf dist",
    "build": "tsc",
    "generate-rule": "ts-node ./tools/generate-rule",
    "lint": "eslint --fix .",
    "migrate": "ts-migrate-full",
    "prepare": "husky",
    "prettier": "prettier --write .",
    "release": "git status && pnpm run build && git status && auto shipit --name storybookbot --email storybookbot@gmail.com",
    "start": "tsc --watch",
    "test": "pnpm run test:unit && pnpm run test:integration",
    "test:unit": "jest",
    "test:integration": "jest --config jest.integration.config.js --testTimeout 60000",
    "test:ci": "tsc --noEmit && pnpm run test:unit --ci && pnpm run test:integration --ci",
    "update-all": "pnpm run update-configs && pnpm run update-docs",
    "update-configs": "ts-node ./tools/update-configs",
    "update-docs": "ts-node ./tools/update-rules-list"
  },
  "lint-staged": {
    "*.js": "eslint --cache --fix",
    "*.{js,css,md}": "prettier --write"
  },
  "dependencies": {
    "@storybook/csf": "^0.0.1",
    "@typescript-eslint/utils": "^7.15.0",
    "ts-dedent": "^2.2.0"
  },
  "devDependencies": {
<<<<<<< HEAD
    "@auto-it/released": "^11.1.6",
=======
    "@auto-it/released": "^11.2.1",
>>>>>>> ecbb48e6
    "@types/eslint": "^8.56.2",
    "@types/jest": "^29.5.12",
    "@types/node": "^18.19.17",
    "@types/semver": "^7.5.8",
    "@types/requireindex": "^1.2.4",
<<<<<<< HEAD
    "@typescript-eslint/eslint-plugin": "^7.15.0",
    "@typescript-eslint/parser": "^7.15.0",
    "auto": "^11.1.6",
=======
    "@typescript-eslint/eslint-plugin": "^5.62.0",
    "@typescript-eslint/parser": "^5.62.0",
    "auto": "^11.2.1",
>>>>>>> ecbb48e6
    "eslint": "^8.56.0",
    "eslint-config-prettier": "^9.1.0",
    "eslint-plugin-eslint-plugin": "^5.3.0",
    "eslint-plugin-node": "^11.1.0",
    "eslint-plugin-prettier": "^5.1.3",
    "husky": "^9.0.11",
    "jest": "^29.7.0",
    "lint-staged": "^15.2.2",
    "prettier": "^3.2.5",
    "prompts": "^2.4.2",
    "rimraf": "^3.0.2",
    "semver": "^7.6.0",
    "ts-jest": "^29.1.2",
    "ts-migrate": "^0.1.35",
    "ts-node": "^10.9.2",
    "typescript": "^5.4.5"
  },
  "peerDependencies": {
    "eslint": ">=6"
  },
  "engines": {
    "node": ">= 18"
  },
  "publishConfig": {
    "access": "public"
  },
  "auto": {
    "plugins": [
      "npm",
      "released"
    ]
  },
  "packageManager": "pnpm@9.1.1"
}<|MERGE_RESOLUTION|>--- conflicted
+++ resolved
@@ -57,25 +57,15 @@
     "ts-dedent": "^2.2.0"
   },
   "devDependencies": {
-<<<<<<< HEAD
-    "@auto-it/released": "^11.1.6",
-=======
     "@auto-it/released": "^11.2.1",
->>>>>>> ecbb48e6
     "@types/eslint": "^8.56.2",
     "@types/jest": "^29.5.12",
     "@types/node": "^18.19.17",
     "@types/semver": "^7.5.8",
     "@types/requireindex": "^1.2.4",
-<<<<<<< HEAD
     "@typescript-eslint/eslint-plugin": "^7.15.0",
     "@typescript-eslint/parser": "^7.15.0",
-    "auto": "^11.1.6",
-=======
-    "@typescript-eslint/eslint-plugin": "^5.62.0",
-    "@typescript-eslint/parser": "^5.62.0",
     "auto": "^11.2.1",
->>>>>>> ecbb48e6
     "eslint": "^8.56.0",
     "eslint-config-prettier": "^9.1.0",
     "eslint-plugin-eslint-plugin": "^5.3.0",
