--- conflicted
+++ resolved
@@ -13,10 +13,6 @@
       - name: Prepare repository
         run: git fetch --unshallow --tags
 
-<<<<<<< HEAD
-      - name: Enable corepack
-        run: corepack enable
-
       - name: Setup node
         uses: actions/setup-node@v4
         with:
@@ -25,11 +21,7 @@
 
       - uses: pnpm/action-setup@v4
         with:
-=======
-      - uses: pnpm/action-setup@v4
-        with:
           version: 9
->>>>>>> ecbb48e6
           run_install: true
 
       - name: Create Release
