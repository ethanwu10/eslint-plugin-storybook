# Use expect from &#39;@storybook/jest&#39; (use-storybook-expect)

<!-- RULE-CATEGORIES:START -->

**Included in these configurations**: <ul><li>addon-interactions</li><li>recommended</li></ul>

<!-- RULE-CATEGORIES:END -->

## Rule Details

Storybook provides a browser compatible version of Jest's expect via the [@storybook/jest](https://github.com/storybookjs/jest) library.
When [writing interactions](https://storybook.js.org/docs/react/essentials/interactions) and asserting values, you should always use `expect` from the `@storybook/jest` library.

Examples of **incorrect** code for this rule:

```js
Default.play = () => {
  // using global expect from Jest. Will break on the browser
  expect(123).toEqual(123)
}
```

Examples of **correct** code for this rule:

```js
import { expect } from '@storybook/jest'

Default.play = () => {
  // using imported expect from storybook package
  expect(123).toEqual(123)
}
```

## When Not To Use It

<<<<<<< HEAD
This rule should not be applied in test files. Please ensure you are defining the storybook rules only for story files. You can see more details [here](https://github.com/storybookjs/eslint-plugin-storybook#overridingdisabling-rules).

## Further Reading

If there are other links that describe the issue this rule addresses, please include them here in a bulleted list.
=======
This rule should not be applied in test files. Please ensure you are defining the storybook rules only for story files. You can see more details [here](https://github.com/storybookjs/eslint-plugin-storybook#eslint-overrides).
>>>>>>> 567cb2dd
<|MERGE_RESOLUTION|>--- conflicted
+++ resolved
@@ -33,12 +33,4 @@
 
 ## When Not To Use It
 
-<<<<<<< HEAD
-This rule should not be applied in test files. Please ensure you are defining the storybook rules only for story files. You can see more details [here](https://github.com/storybookjs/eslint-plugin-storybook#overridingdisabling-rules).
-
-## Further Reading
-
-If there are other links that describe the issue this rule addresses, please include them here in a bulleted list.
-=======
-This rule should not be applied in test files. Please ensure you are defining the storybook rules only for story files. You can see more details [here](https://github.com/storybookjs/eslint-plugin-storybook#eslint-overrides).
->>>>>>> 567cb2dd
+This rule should not be applied in test files. Please ensure you are defining the storybook rules only for story files. You can see more details [here](https://github.com/storybookjs/eslint-plugin-storybook#overridingdisabling-rules).